--- conflicted
+++ resolved
@@ -4,14 +4,10 @@
     api::{caller, data_certificate, print, set_certified_data, trap_with},
     over, over_async, over_init, printer, setup, stable, BytesS,
 };
-<<<<<<< HEAD
+
 use dfn_protobuf::protobuf;
 use ic_base_types::CanisterId;
-=======
-use dfn_protobuf::{protobuf, ProtoBuf};
-use ic_types::CanisterId;
-use ic_types::PrincipalId;
->>>>>>> 012aef6f
+use ic_base_types::PrincipalId;
 use ledger_canister::*;
 use std::time::Duration;
 use std::{
@@ -45,13 +41,12 @@
     transaction_window: Option<Duration>,
     archive_options: Option<archive::ArchiveOptions>,
     send_whitelist: HashSet<CanisterId>,
-<<<<<<< HEAD
+    standard_whitelist: HashSet<CanisterId>,
     transfer_fee: Option<Tokens>,
     token_symbol: Option<String>,
-    token_name: Option<String>,
-=======
+    token_name: Option<String>
+
     admin: PrincipalId,
->>>>>>> 012aef6f
 ) {
     print(format!(
         "[ledger] init(): minting account is {}",
@@ -63,13 +58,13 @@
         dfn_core::api::now().into(),
         transaction_window,
         send_whitelist,
-<<<<<<< HEAD
+        standard_whitelist,
+
         transfer_fee,
         token_symbol,
         token_name,
-=======
+
         admin,
->>>>>>> 012aef6f
     );
     match max_message_size_bytes {
         None => {
@@ -453,39 +448,17 @@
         arg.transaction_window,
         arg.archive_options,
         arg.send_whitelist,
+        arg.standard_whitelist,
         arg.transfer_fee,
         arg.token_symbol,
         arg.token_name,
+        arg.admin
     )
 }
 
 #[export_name = "canister_init"]
 fn main() {
-<<<<<<< HEAD
     over_init(|CandidOne(arg)| canister_init(arg))
-=======
-    over_init(
-        |CandidOne(LedgerCanisterInitPayload {
-             minting_account,
-             initial_values,
-             max_message_size_bytes,
-             transaction_window,
-             archive_options,
-             send_whitelist,
-             admin,
-         })| {
-            init(
-                minting_account,
-                initial_values,
-                max_message_size_bytes,
-                transaction_window,
-                archive_options,
-                send_whitelist,
-                admin,
-            )
-        },
-    )
->>>>>>> 012aef6f
 }
 
 #[export_name = "canister_post_upgrade"]
@@ -603,11 +576,7 @@
     );
 }
 
-<<<<<<< HEAD
-#[candid_method(update, rename = "send_dfx")]
-async fn send_dfx(arg: SendArgs) -> BlockHeight {
-    transfer_candid(arg.into()).await.unwrap()
-=======
+
 async fn set_send_whitelist(
     new_send_whitelist: HashSet<CanisterId>,
  ) {
@@ -654,7 +623,11 @@
         candid_one,
         |new_admin: PrincipalId| { set_admin(new_admin) },
     );
->>>>>>> 012aef6f
+}
+
+#[candid_method(update, rename = "send_dfx")]
+async fn send_dfx(arg: SendArgs) -> BlockHeight {
+    transfer_candid(arg.into()).await.unwrap()
 }
 
 /// Do not use call this from code, this is only here so dfx has something to
